/*
 * encrypt.c - Manage the global encryptor
 *
 * Copyright (C) 2013 - 2016, Max Lv <max.c.lv@gmail.com>
 *
 * This file is part of the simple-obfs.
 *
 * simple-obfs is free software; you can redistribute it and/or modify
 * it under the terms of the GNU General Public License as published by
 * the Free Software Foundation; either version 3 of the License, or
 * (at your option) any later version.
 *
 * simple-obfs is distributed in the hope that it will be useful,
 * but WITHOUT ANY WARRANTY; without even the implied warranty of
 * MERCHANTABILITY or FITNESS FOR A PARTICULAR PURPOSE. See the
 * GNU General Public License for more details.
 *
 * You should have received a copy of the GNU General Public License
 * along with simple-obfs; see the file COPYING. If not, see
 * <http://www.gnu.org/licenses/>.
 */

#include <stdint.h>

#ifdef HAVE_CONFIG_H
#include "config.h"
#endif

#ifndef __MINGW32__
#include <arpa/inet.h>
#endif

#include "encrypt.h"
#include "utils.h"

#define OFFSET_ROL(p, o) ((uint64_t)(*(p + o)) << (8 * o))

#ifdef DEBUG
static void
dump(char *tag, char *text, int len)
{
    unsigned int i;
    printf("%s: ", tag);
    for (i = 0; i < len; i++)
        printf("0x%02x ", (uint8_t)text[i]);
    printf("\n");
}
#endif

int
balloc(buffer_t *ptr, size_t capacity)
{
    memset(ptr, 0, sizeof(buffer_t));
    ptr->data    = ss_malloc(capacity);
    ptr->capacity = capacity;
    return capacity;
}

int
brealloc(buffer_t *ptr, size_t len, size_t capacity)
{
    if (ptr == NULL)
        return -1;
    size_t real_capacity = max(len, capacity);
    if (ptr->capacity < real_capacity) {
        ptr->data    = ss_realloc(ptr->data, real_capacity);
        ptr->capacity = real_capacity;
    }
    return real_capacity;
}

void
bfree(buffer_t *ptr)
{
    if (ptr == NULL)
        return;
    ptr->idx      = 0;
    ptr->len      = 0;
    ptr->capacity = 0;
    if (ptr->data != NULL) {
        ss_free(ptr->data);
    }
}

int
rand_bytes(void *output, int len)
{
<<<<<<< HEAD
      unsigned int i;
      int *array = (int *)output;
      for (i = 0; i < len / sizeof(int); i++)

=======
    int i;
    int *array = (int *)output;
    for (i = 0; i < len / sizeof(int); i++)
>>>>>>> 237fd82b
        array[i] = rand();
    // always return success
    return 0;
}<|MERGE_RESOLUTION|>--- conflicted
+++ resolved
@@ -85,16 +85,10 @@
 int
 rand_bytes(void *output, int len)
 {
-<<<<<<< HEAD
-      unsigned int i;
-      int *array = (int *)output;
-      for (i = 0; i < len / sizeof(int); i++)
 
-=======
     int i;
     int *array = (int *)output;
     for (i = 0; i < len / sizeof(int); i++)
->>>>>>> 237fd82b
         array[i] = rand();
     // always return success
     return 0;
